// Copyright 2021 Google LLC
//
// Licensed under the Apache License, Version 2.0 (the "License");
// you may not use this file except in compliance with the License.
// You may obtain a copy of the License at
//
//      http://www.apache.org/licenses/LICENSE-2.0
//
// Unless required by applicable law or agreed to in writing, software
// distributed under the License is distributed on an "AS IS" BASIS,
// WITHOUT WARRANTIES OR CONDITIONS OF ANY KIND, either express or implied.
// See the License for the specific language governing permissions and
// limitations under the License.
syntax = "proto3";

package topo;

option go_package = "github.com/google/kne/proto/topo";


// Build with protoc -I=proto --go_out=proto/topo proto/topo.proto


// Topology message defines what nodes and links will be created
// inside the mesh.
message Topology {
  string name = 1; // Name of the topology - will be linked to the cluster name
  repeated Node nodes = 2; // List of nodes in the topology
  repeated Link links = 3; // connections between Nodes.
}

// Vendor of the node. Topology manager uses this enum to dispatch the node to
// the correct controller.
enum Vendor {
  UNKNOWN = 0;
  HOST = 1;
  ARISTA = 2;
  CISCO = 3;
  JUNIPER = 4;
  KEYSIGHT = 5;
  FRR = 6;
  QUAGGA = 7;
  GOBGP = 8;
  NOKIA = 9;
  FAKE = 99;
}


// Node is a single container inside the topology
message Node {
  enum Type {
    UNKNOWN = 0;
    HOST = 1;
    ARISTA_CEOS = 2;
    JUNIPER_CEVO = 3;
    CISCO_CXR = 4;
    QUAGGA = 5;
    FRR = 6;
    JUNIPER_VMX = 7;
    CISCO_CSR = 8;
    NOKIA_SRL = 9;
    IXIA_TG = 10;
    GOBGP = 11;
    CISCO_XRD = 12;
<<<<<<< HEAD
    FAKE = 99;
=======
    CISCO_E8000 = 13;
>>>>>>> 7afebc28
  }

  string name = 1; // Name of the node in the topology. Must be unique.
  // Type of node to create. (Will be deprecated).
  // If type is set vendor / model / version will not be evaluated.
  Type type = 2;
  map<string,string> labels = 4; // Metadata labels describing the node.
  Config config = 5; // Pod specific configuration of the node.
  map<uint32, Service> services = 6; // Map of services to enable on the node.
  map<string, string> constraints = 7; // Any k8s constraints required by node.
  Vendor vendor = 8; // Vendor enum replaces type.
  string model = 9;  // Model of the node.
  string version = 10; // Version string used to identify a software release.
  string os = 11; // Operating system type.
  // Interfaces is a map of container interfaces used by the node.
  // If interfaces is empty the interfaces defined in the links portion of the
  // topology will be populated into the node.
  map<string, Interface> interfaces = 12;
}

// Interface keys must be the same as the links a,z int.
message Interface {
  // Name of the interface provided by Node implementation. This will be used
  // to map the int_name into a vendor specific interface name. Vendor operators
  // should provide the name mapping from the node interface key to this vendor
  // specific name.
  string name = 1;
  // Internal device name. This name matches the key in the Node interface map.
  // It will be returned by the operator. Assigned by KNE.
  string int_name = 2;
  uint32 mtu = 3; // Desired MTU for the interface.
  // Peer node name. Assigned by KNE.
  string peer_name = 4;
  // Peer interface name. Assigned by KNE.
  string peer_int_name = 5;
  // Uid is the internal link identifier used by Meshnet.
  int64 uid = 6;
}

// Link is single link between nodes in the topology.
// Interfaces must start eth1 - eth0 is the default k8s interface.
message Link {
  string a_node = 1;
  string a_int = 2;
  string z_node = 3;
  string z_int = 4;
}

// Config is the k8s pod specific configuration for a node.
message Config {
  repeated string command = 1;  // Command to pass into pod.
  repeated string args = 2;     // Command args to pass into the pod.
  string image = 3;             // Docker image to use with pod.
  // Map of environment variables to pass into the pod.
  map<string, string> env = 4;
  // Specific entry point command for accessing the pod.
  string entry_command = 5;
  // Mount point for configuration inside the pod.
  string config_path = 6;
  // Default configuration file name for the pod.
  string config_file = 7;
  uint32 sleep = 8;             // Sleeptime before starting the pod.
  // Certificate configuration
  CertificateCfg cert = 9;
  oneof config_data {
    // Byte data for the startup configuration file.
    bytes data = 101;
    // File is always relative to the topology configuration file.
    string file = 102;
  }
  // Docker image to use as an init container for the pod.
  string init_image = 10;
}

message CertificateCfg {
  oneof config {
    // self_signed will generate local certificates on the node.
    SelfSignedCertCfg self_signed = 1;
    // Additional options will be for loading pregenerated certs.
    // Also support for CSR and generation workflow.
  }
}

message SelfSignedCertCfg {
  // Certificate name on the node.
  string cert_name = 1;
  // Key name on the node.
  string key_name = 2;
  // RSA keysize to use for key generation.
  uint32 key_size = 3;
  // Common name to set in the cert.
  string common_name = 4;
}

// Service is k8s Service to exposed to the cluster. The initial input can be
// provided by the user for which services they would like exposed. Once the
// service is created KNE will fill in the outside information for the user to
// access the services.
// The user should specify inside port for this is the port the container will
// listen on. The outside port if provided will be the load balanced advertised
// port.  If no outsideport is provided the inside port will be used.
message Service {
  string name = 1; // Name of the service (optional)
  uint32 inside = 2; // Inside port to map Node (container listening port)
  uint32 outside = 3; // Outside port to map (target port on loadbalancer)
  string inside_ip = 4; // Assigned by KNE.
  string outside_ip = 5; // Assigned by KNE.
  uint32 node_port = 6; // Assigned by KNE.
}<|MERGE_RESOLUTION|>--- conflicted
+++ resolved
@@ -62,11 +62,8 @@
     IXIA_TG = 10;
     GOBGP = 11;
     CISCO_XRD = 12;
-<<<<<<< HEAD
+    CISCO_E8000 = 13;
     FAKE = 99;
-=======
-    CISCO_E8000 = 13;
->>>>>>> 7afebc28
   }
 
   string name = 1; // Name of the node in the topology. Must be unique.
